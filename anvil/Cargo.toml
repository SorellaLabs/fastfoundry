--- conflicted
+++ resolved
@@ -27,11 +27,7 @@
 
 # evm support
 bytes = "1.4.0"
-<<<<<<< HEAD
-ethers = { workspace = true, features = ["ws", "ipc"] }
-=======
 ethers = { workspace = true, features = ["rustls", "ws", "ipc"] }
->>>>>>> da920228
 trie-db = { version = "0.23" }
 hash-db = { version = "0.15" }
 memory-db = { version = "0.29" }
@@ -60,12 +56,8 @@
 thiserror = "1"
 yansi = "0.5"
 tempfile = "3"
-<<<<<<< HEAD
+itertools = "0.10"
 anyhow = "1.0.71"
-=======
-itertools = "0.10"
-
->>>>>>> da920228
 # cli
 clap = { version = "4", features = ["derive", "env", "wrap_help"], optional = true }
 clap_complete = { version = "4", optional = true }
@@ -75,16 +67,6 @@
 fdlimit = { version = "0.2", optional = true }
 clap_complete_fig = "4"
 ethereum-forkid = "0.12"
-
-<<<<<<< HEAD
-
-
-[target.'cfg(not(windows))'.dependencies]
-ethers = { workspace = true, features = ["rustls", "ws", "ipc"] }
-[target.'cfg(windows)'.dependencies]
-ethers = { workspace = true, features = ["rustls", "ws"] }
-=======
->>>>>>> da920228
 
 
 [dev-dependencies]
