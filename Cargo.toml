[workspace]
members = [
    "anvil",
    "anvil/core",
    "anvil/rpc",
    "anvil/server",
    "abi",
    "binder",
    "cast",
    "chisel",
    "cli",
    "cli/test-utils",
    "common",
    "config",
    "doc",
    "evm",
    "fmt",
    "forge",
    "macros",
    "macros/impl",
    "ui",
    "utils",
]
resolver = "2"

[profile.dev]
# Disabling debug info speeds up builds a bunch,
# and we don't rely on it for debugging that much
debug = 0

# These speed up local tests
[profile.dev.package.ethers-solc]
opt-level = 3

[profile.dev.package.revm]
opt-level = 3

# These speed up all forge script related integration tests
[profile.test.package.axum]
opt-level = 3

# Local "release" mode, more optimized than dev but much faster to compile than release
[profile.local]
inherits = "dev"
opt-level = 3
# Set this to 1 or 2 to get more useful backtraces
debug = 0
panic = 'unwind'
# better recompile times
incremental = true
codegen-units = 16

[profile.release]
# Optimize for binary size, but keep loop vectorization
opt-level = "s"
# Performance optimizations
lto = "fat"
debug = 0
strip = true
panic = "abort"
codegen-units = 1

[workspace.dependencies]
<<<<<<< HEAD
ethers = { version = "2.0.4", default-features = false }
ethers-addressbook = { version = "2.0.4", default-features = false }
ethers-core = { version = "2.0.4", default-features = false }
ethers-contract = { version = "2.0.4", default-features = false }
ethers-contract-abigen = { version = "2.0.4", default-features = false }
ethers-providers = { version = "2.0.4", default-features = false, features = ["ipc"] }
ethers-signers = { version = "2.0.4", default-features = false }
ethers-middleware = { version = "2.0.4", default-features = false }
ethers-etherscan = { version = "2.0.4", default-features = false }
ethers-solc = { version = "2.0.4", default-features = false }





#[patch.crates-io]
=======
ethers = { version = "2.0.7", default-features = false }
ethers-addressbook = { version = "2.0.7", default-features = false }
ethers-core = { version = "2.0.7", default-features = false }
ethers-contract = { version = "2.0.7", default-features = false }
ethers-contract-abigen = { version = "2.0.7", default-features = false }
ethers-providers = { version = "2.0.7", default-features = false }
ethers-signers = { version = "2.0.7", default-features = false }
ethers-middleware = { version = "2.0.7", default-features = false }
ethers-etherscan = { version = "2.0.7", default-features = false }
ethers-solc = { version = "2.0.7", default-features = false }

solang-parser = "=0.3.0"

[patch.crates-io]
>>>>>>> 3e6f83df
# ethers = { path = "../ethers-rs/ethers" }
# ethers-addressbook = { path = "../ethers-rs/ethers-addressbook" }
# ethers-contract = { path = "../ethers-rs/ethers-contract" }
# ethers-contract-abigen = { path = "../ethers-rs/ethers-contract/ethers-contract-abigen" }
# ethers-core = { path = "../ethers-rs/ethers-core" }
# ethers-etherscan = { path = "../ethers-rs/ethers-etherscan" }
# ethers-middleware = { path = "../ethers-rs/ethers-middleware" }
# ethers-providers = { path = "../ethers-rs/ethers-providers" }
# ethers-signers = { path = "../ethers-rs/ethers-signers" }
# ethers-solc = { path = "../ethers-rs/ethers-solc" }
revm = { git = "https://github.com/bluealloy/revm/", branch = "release/v25" }<|MERGE_RESOLUTION|>--- conflicted
+++ resolved
@@ -61,24 +61,6 @@
 codegen-units = 1
 
 [workspace.dependencies]
-<<<<<<< HEAD
-ethers = { version = "2.0.4", default-features = false }
-ethers-addressbook = { version = "2.0.4", default-features = false }
-ethers-core = { version = "2.0.4", default-features = false }
-ethers-contract = { version = "2.0.4", default-features = false }
-ethers-contract-abigen = { version = "2.0.4", default-features = false }
-ethers-providers = { version = "2.0.4", default-features = false, features = ["ipc"] }
-ethers-signers = { version = "2.0.4", default-features = false }
-ethers-middleware = { version = "2.0.4", default-features = false }
-ethers-etherscan = { version = "2.0.4", default-features = false }
-ethers-solc = { version = "2.0.4", default-features = false }
-
-
-
-
-
-#[patch.crates-io]
-=======
 ethers = { version = "2.0.7", default-features = false }
 ethers-addressbook = { version = "2.0.7", default-features = false }
 ethers-core = { version = "2.0.7", default-features = false }
@@ -93,7 +75,6 @@
 solang-parser = "=0.3.0"
 
 [patch.crates-io]
->>>>>>> 3e6f83df
 # ethers = { path = "../ethers-rs/ethers" }
 # ethers-addressbook = { path = "../ethers-rs/ethers-addressbook" }
 # ethers-contract = { path = "../ethers-rs/ethers-contract" }
